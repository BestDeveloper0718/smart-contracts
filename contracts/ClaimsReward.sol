--- conflicted
+++ resolved
@@ -214,10 +214,6 @@
      */
     function claimAllPendingReward(uint records) public isMemberAndcheckPause {
         _claimRewardToBeDistributed(records);
-<<<<<<< HEAD
-=======
-        _claimStakeCommission(records);
->>>>>>> 3ee40cf6
         uint governanceRewards = gv.claimReward(msg.sender, records);
         if (governanceRewards > 0) {
             require(tk.transfer(msg.sender, governanceRewards));
@@ -236,13 +232,8 @@
         uint stakedTokens = pooledStaking.stakerDeposit(_add);
         uint governanceReward = gv.getPendingReward(_add);
         uint lockedCA = tc.tokensUnlockable(_add, "CLA");
-<<<<<<< HEAD
         total = caReward.add(stakedTokens).add(pooledStakingReward)
             .add(governanceReward).add(lockedCA);
-=======
-        total = caReward.add(unlockableStakedTokens).add(commissionEarned.
-            sub(commissionReedmed)).add(governanceReward).add(lockedCA);
->>>>>>> 3ee40cf6
     }
 
     /// @dev Rewards/Punishes users who  participated in Claims assessment.
@@ -478,23 +469,14 @@
             commissionRedeemed = td.getStakerRedeemedStakeCommission(_user, i);
             commissionEarned = td.getStakerEarnedStakeCommission(_user, i);
             maxCommission = td.getStakerInitialStakedAmountOnContract(
-<<<<<<< HEAD
                 _user, i).mul(td.stakerMaxCommissionPer()).div(100);
             if (lastCommisionRedeemed == len && maxCommission != commissionEarned)
                 lastCommisionRedeemed = i;
             td.pushRedeemedStakeCommissions(_user, i, commissionEarned.sub(commissionRedeemed));
-=======
-                msg.sender, i).mul(td.stakerMaxCommissionPer()).div(100);
-            if (lastCommisionRedeemed == len && maxCommission != commissionEarned) {
-                lastCommisionRedeemed = i;
-            }
-            td.pushRedeemedStakeCommissions(msg.sender, i, commissionEarned.sub(commissionRedeemed));
->>>>>>> 3ee40cf6
             total = total.add(commissionEarned.sub(commissionRedeemed));
             counter++;
         }
         if (lastCommisionRedeemed == len) {
-<<<<<<< HEAD
             td.setLastCompletedStakeCommissionIndex(_user, i);
         } else {
             td.setLastCompletedStakeCommissionIndex(_user, lastCommisionRedeemed);
@@ -502,17 +484,5 @@
 
         if (total > 0)
             require(tk.transfer(_user, total)); //solhint-disable-line
-
-=======
-            td.setLastCompletedStakeCommissionIndex(msg.sender, i);
-        } else {
-            td.setLastCompletedStakeCommissionIndex(msg.sender, lastCommisionRedeemed); 
-        }
-
-        if (total > 0) {
-            require(tk.transfer(msg.sender, total)); //solhint-disable-line
-        }
-        
->>>>>>> 3ee40cf6
     }
 }
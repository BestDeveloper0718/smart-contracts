--- conflicted
+++ resolved
@@ -214,16 +214,9 @@
      */
     function claimAllPendingReward(uint records) public isMemberAndcheckPause {
         _claimRewardToBeDistributed(records);
-<<<<<<< HEAD
-        uint gvReward = gv.claimReward(msg.sender, records);
-        if (gvReward > 0) {
-            require(tk.transfer(msg.sender, gvReward));
-=======
-        _claimStakeCommission(records);
         uint governanceRewards = gv.claimReward(msg.sender, records);
         if (governanceRewards > 0) {
             require(tk.transfer(msg.sender, governanceRewards));
->>>>>>> c8dde412
         }
     }
 
@@ -238,13 +231,9 @@
         uint pooledStakingReward = pooledStaking.stakerReward(_add);
         uint stakedTokens = pooledStaking.stakerStake(_add);
         uint governanceReward = gv.getPendingReward(_add);
-<<<<<<< HEAD
-        total = caReward.add(stakedTokens).add(pooledStakingReward).add(governanceReward);
-=======
         uint lockedCA = tc.tokensUnlockable(_add, "CLA");
-        total = caReward.add(unlockableStakedTokens).add(commissionEarned.
-            sub(commissionReedmed)).add(governanceReward).add(lockedCA);
->>>>>>> c8dde412
+        total = caReward.add(stakedTokens).add(pooledStakingReward)
+            .add(governanceReward).add(lockedCA);
     }
 
     /// @dev Rewards/Punishes users who  participated in Claims assessment.
@@ -464,45 +453,4 @@
             cd.setRewardDistributedIndexMV(msg.sender, lastClaimed);
         }
     }
-<<<<<<< HEAD
-=======
-
-    /**
-     * @dev Function used to claim the commission earned by the staker.
-     */
-    function _claimStakeCommission(uint _records) internal {
-        uint total=0;
-        uint len = td.getStakerStakedContractLength(msg.sender);
-        uint lastCompletedStakeCommission = td.lastCompletedStakeCommission(msg.sender);
-        uint commissionEarned;
-        uint commissionRedeemed;
-        uint maxCommission;
-        uint lastCommisionRedeemed = len;
-        uint counter;
-        uint i;
-
-        for (i = lastCompletedStakeCommission; i < len && counter < _records; i++) {
-            commissionRedeemed = td.getStakerRedeemedStakeCommission(msg.sender, i);
-            commissionEarned = td.getStakerEarnedStakeCommission(msg.sender, i);
-            maxCommission = td.getStakerInitialStakedAmountOnContract(
-                msg.sender, i).mul(td.stakerMaxCommissionPer()).div(100);
-            if (lastCommisionRedeemed == len && maxCommission != commissionEarned) {
-                lastCommisionRedeemed = i;
-            }
-            td.pushRedeemedStakeCommissions(msg.sender, i, commissionEarned.sub(commissionRedeemed));
-            total = total.add(commissionEarned.sub(commissionRedeemed));
-            counter++;
-        }
-        if (lastCommisionRedeemed == len) {
-            td.setLastCompletedStakeCommissionIndex(msg.sender, i);
-        } else {
-            td.setLastCompletedStakeCommissionIndex(msg.sender, lastCommisionRedeemed); 
-        }
-
-        if (total > 0) {
-            require(tk.transfer(msg.sender, total)); //solhint-disable-line
-        }
-        
-    }
->>>>>>> c8dde412
 }
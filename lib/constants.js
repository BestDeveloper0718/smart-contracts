const { hex } = require('./helpers');

const StakingUintParamType = {
  MIN_STAKE: hex('MIN_STAK'),
  MAX_EXPOSURE: hex('MAX_EXPO'),
  MIN_UNSTAKE: hex('MIN_UNST'),
  UNSTAKE_LOCK_TIME: hex('UNST_LKT'),
};

const PoolUintParamType = {
  minPoolEth: hex('MIN_ETH'),
};

const PoolAddressParamType = {
  twapOracle: hex('TWAP'),
  swapController: hex('SWAP'),
  priceFeedOracle: hex('PRC_FEED'),
};

const MCRUintParamType = {
  dynamicMincapThresholdx100: hex('DMCT'),
  dynamicMincapIncrementx100: hex('DMCI'),
};

const Role = {
  NonMember: 0,
  AdvisoryBoard: 1,
  Member: 2,
  Owner: 3,
};

const CoverStatus = {
  Active: 0,
  ClaimAccepted: 1,
  ClaimDenied: 2,
  CoverExpired: 3,
  ClaimSubmitted: 4,
  Requested: 5,
};

// gov proposal categories
const ProposalCategory = {
  addCategory: 3,
  editCategory: 4,
  upgradeProxy: 5,
  startEmergencyPause: 6,
  addEmergencyPause: 7, // extend or switch off emergency pause
  upgradeNonProxy: 29,
  newContract: 34,
  upgradeMaster: 37,
};

const Assets = {
  ETH: '0xEeeeeEeeeEeEeeEeEeEeeEEEeeeeEeeeeeeeEEeE'
};

module.exports = {
  CoverStatus,
  StakingUintParamType,
  ProposalCategory,
  PoolUintParamType,
  PoolAddressParamType,
  Role,
  MCRUintParamType,
<<<<<<< HEAD
  Assets
=======
>>>>>>> cfcef825
};<|MERGE_RESOLUTION|>--- conflicted
+++ resolved
@@ -55,15 +55,12 @@
 };
 
 module.exports = {
+  Assets,
   CoverStatus,
   StakingUintParamType,
   ProposalCategory,
   PoolUintParamType,
   PoolAddressParamType,
   Role,
-  MCRUintParamType,
-<<<<<<< HEAD
-  Assets
-=======
->>>>>>> cfcef825
+  MCRUintParamType
 };
const fs = require('fs');
const path = require('path');
const { artifacts } = require('hardhat');
const fetch = require('node-fetch');

const { sleep, to } = require('./helpers');
const flatten = require('truffle-flattener');

const ETHERSCAN_SUBDOMAIN = {
  mainnet: 'api',
  rinkeby: 'api-rinkeby',
  ropsten: 'api-ropsten',
  kovan: 'api-kovan',
  goerli: 'api-goerli',
};

class Verifier {

  constructor (web3, apiKey, network) {
    this.web3 = web3;
    this.apiKey = apiKey;
    this.network = network;
    this.root = path.normalize(path.join(__dirname, '..'));
    this.addresses = {};
    this.sources = {};
  }

  add (name, address, argTypes, argValues) {

    if (!this.addresses[name]) {
      this.addresses[name] = new Set();
    }

    const constructorArgs = argTypes && argTypes.length
      ? this.web3.eth.abi.encodeParameters(argTypes, argValues)
      : null;

    this.addresses[name].add({ address, constructorArgs });
  }

  dump () {
    return Object.keys(this.addresses).reduce((list, name) => ({
      ...list,
      [name]: [...this.addresses[name]].map(c => c.address),
    }), {});
  }

  async submit () {

    if (typeof ETHERSCAN_SUBDOMAIN[this.network] !== 'string') {
      console.log(`Verification skipped: network "${this.network}" is not supported`);
      return;
    }

    const results = [];

    for (const contractName of Object.keys(this.addresses)) {

      const artifact = await artifacts.readArtifact(contractName);
      const { sourceName } = artifact;
<<<<<<< HEAD

      const fqn = `${sourceName}:${contractName}`;
      const { input, solcLongVersion: compilerVersion } = await artifacts.getBuildInfo(fqn);
      const { enabled: optimizer, runs: optimizerRuns } = input.settings.optimizer;

=======

      const fqn = `${sourceName}:${contractName}`;
      const { input, solcLongVersion: compilerVersion } = await artifacts.getBuildInfo(fqn);
      const { enabled: optimizer, runs: optimizerRuns } = input.settings.optimizer;

>>>>>>> 38993da0
      const contractSource = await flatten([sourceName], this.root);
      const savepath = path.join(this.root, 'build/flattened');

      fs.mkdirSync(savepath, { recursive: true }); // make sure the directory exist
      fs.writeFileSync(path.join(savepath, `${contractName}.sol`), contractSource);

      for (const details of this.addresses[contractName]) {

        const { address: contractAddress, constructorArgs } = details;

        const args = {
          contractAddress,
          contractSource,
          contractName,
          constructorArgs,
          compilerVersion,
          optimizer,
          optimizerRuns,
        };

        const [, verifyError] = await to(this.verify(args));

        if (verifyError) {
          console.log(`Failed to verify ${contractName} @ ${contractAddress}`);
          console.log('Error:', verifyError.stack);
          throw verifyError;
        }

        results.push({ contractName, contractAddress });
      }
    }

    return results;
  }

  async verify (params) {

    const {
      contractAddress,
      contractName,
      contractSource,
      constructorArgs,
      compilerVersion,
      optimizer,
      optimizerRuns,
    } = params;

    const apikey = this.apiKey;
    const network = this.network;

    if (!ETHERSCAN_SUBDOMAIN[network]) {
      throw new Error(`Unknown network ${network}`);
    }

    const apiSubdomain = ETHERSCAN_SUBDOMAIN[network];
    const etherscanApiUrl = `https://${apiSubdomain}.etherscan.io/api`;

    // drop suffix and prefix with `v`:
    // 0.5.7+commit.6da8b019.Emscripten.clang -> 0.5.7+commit.6da8b019
    const compilerRegex = /^(\d+\.\d+\.\d+\+commit\.[0-9a-f]{8}).*$/;
    const compiler = compilerVersion.replace(compilerRegex, 'v$1');

    // drop 0x prefix
    const constructorArguements = (constructorArgs || '').replace(/^0x/, '');

    const method = 'POST';
    const headers = { 'Content-type': 'application/x-www-form-urlencoded' };
    const data = {
      apikey,
      module: 'contract',
      action: 'verifysourcecode',
      contractaddress: contractAddress,
      contractname: contractName,
      sourceCode: contractSource,
      constructorArguements, // intentional typo - original etherscan API has this quirk
      compilerversion: compiler,
      optimizationUsed: optimizer ? 1 : 0,
      runs: optimizerRuns,
    };

    const fetchOptions = { method, headers, body: new URLSearchParams(data).toString() };
    let attempts = 5;

    console.log('Verifying', {
      contractAddress,
      contractName,
      compiler,
      apiSubdomain,
    });

    while (true) {

      const response = await fetch(etherscanApiUrl, fetchOptions);
      const responseBody = await response.json();
      const { status, message, result } = responseBody;

      // etherscan didn't see the contract code yet, retry in 5 seconds
      if (
        typeof result === 'string' &&
        result.startsWith('Unable to locate ContractCode') &&
        --attempts > 0
      ) {
        await sleep(10000);
        continue;
      }

      if (response.status !== 200 || status !== '1') {
        throw new Error(`Verification failed: status=${status}, message=${message}, result=${result}`);
      }

      return responseBody;
    }
  }

}

module.exports = Verifier;<|MERGE_RESOLUTION|>--- conflicted
+++ resolved
@@ -58,19 +58,11 @@
 
       const artifact = await artifacts.readArtifact(contractName);
       const { sourceName } = artifact;
-<<<<<<< HEAD
 
       const fqn = `${sourceName}:${contractName}`;
       const { input, solcLongVersion: compilerVersion } = await artifacts.getBuildInfo(fqn);
       const { enabled: optimizer, runs: optimizerRuns } = input.settings.optimizer;
 
-=======
-
-      const fqn = `${sourceName}:${contractName}`;
-      const { input, solcLongVersion: compilerVersion } = await artifacts.getBuildInfo(fqn);
-      const { enabled: optimizer, runs: optimizerRuns } = input.settings.optimizer;
-
->>>>>>> 38993da0
       const contractSource = await flatten([sourceName], this.root);
       const savepath = path.join(this.root, 'build/flattened');
 

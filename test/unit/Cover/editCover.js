const { assert } = require('chai');
const { web3, ethers: { utils: { parseEther } } } = require('hardhat');
const { time, expectRevert, constants: { ZERO_ADDRESS } } = require('@openzeppelin/test-helpers');
const { createStakingPool } = require('./helpers');
const { hex, zeroPadRight } = require('../utils').helpers;

const CoverMockStakingPool = artifacts.require('CoverMockStakingPool');

describe.only('editCover', function () {

<<<<<<< HEAD
  const coverBuyFixture = {
    productId: 0,
    payoutAsset: 0, // ETH
    period: 3600 * 24 * 30, // 30 days

    amount: parseEther('1000'),

    targetPriceRatio: '260',
    priceDenominator: '10000',
    activeCover: parseEther('8000'),
    capacity: parseEther('10000'),
    capacityFactor: '10000',
  };

  async function buyCover (
    {
      productId,
      payoutAsset,
      period,
      amount,
      targetPriceRatio,
      priceDenominator,
      activeCover,
      capacity,
      capacityFactor,
    },
  ) {
=======
  it('should edit purchased cover', async function () {
>>>>>>> f100dbd7
    const { cover } = this;

    const {
      governanceContracts: [gv1],
      members: [member1],
      members: [coverBuyer1, stakingPoolManager],
    } = this.accounts;

    await cover.connect(gv1).setGlobalCapacityRatio(capacityFactor);

    const stakingPool = await createStakingPool(
      cover, productId, capacity, targetPriceRatio, activeCover, stakingPoolManager, stakingPoolManager, targetPriceRatio,
    );

    const expectedPremium = amount.mul(targetPriceRatio).div(priceDenominator);

    const tx = await cover.connect(member1).buyCover(
      {
        owner: coverBuyer1.address,
        productId,
        payoutAsset,
        amount,
        period,
        maxPremiumInAsset: expectedPremium,
        paymentAsset: payoutAsset,
        payWitNXM: false,
        commissionRatio: parseEther('0'),
        commissionDestination: ZERO_ADDRESS,
      },
      [{ poolId: '0', coverAmountInAsset: amount.toString() }],
      {
        value: expectedPremium,
      },
    );
  }

  it('should edit purchased cover and increase amount', async function () {
    const { cover } = this;

    const {
      members: [member1],
      members: [coverBuyer1],
    } = this.accounts;

    const {
      productId,
      payoutAsset,
      period,
      amount,
      targetPriceRatio,
      priceDenominator,
    } = coverBuyFixture;

    await buyCover.call(this, coverBuyFixture);

    const expectedPremium = amount.mul(targetPriceRatio).div(priceDenominator);
    const expectedCoverId = '0';

    const increasedAmount = amount.mul(2);

    const expectedEditPremium = expectedPremium.mul(2);
    const extraPremium = expectedEditPremium.sub(expectedPremium);

    await cover.connect(member1).editCover(
      expectedCoverId,
      {
        owner: coverBuyer1.address,
        productId,
        payoutAsset,
        amount: increasedAmount,
        period,
        maxPremiumInAsset: expectedEditPremium,
        paymentAsset: payoutAsset,
        payWitNXM: false,
        commissionRatio: parseEther('0'),
        commissionDestination: ZERO_ADDRESS,
      },
      [{ poolId: '0', coverAmountInAsset: increasedAmount.toString() }],
      {
        value: extraPremium,
      },
    );

    const storedCover = await cover.covers(expectedCoverId);

    await assert.equal(storedCover.productId, productId);
    await assert.equal(storedCover.payoutAsset, payoutAsset);
    await assert.equal(storedCover.period, period);
    await assert.equal(storedCover.amount.toString(), increasedAmount.toString());
    await assert.equal(storedCover.priceRatio.toString(), targetPriceRatio.toString());
  });

  it('should edit purchased cover and increase period', async function () {
    const { cover } = this;

    const {
      members: [member1],
      members: [coverBuyer1],
    } = this.accounts;

    const {
      productId,
      payoutAsset,
      period,
      amount,
      targetPriceRatio,
      priceDenominator,
    } = coverBuyFixture;

    await buyCover.call(this, coverBuyFixture);

    const expectedPremium = amount.mul(targetPriceRatio).div(priceDenominator);
    const expectedCoverId = '0';

    const increasedPeriod = period * 2;

    const expectedEditPremium = expectedPremium.mul(2);
    const extraPremium = expectedEditPremium.sub(expectedPremium);

    await cover.connect(member1).editCover(
      expectedCoverId,
      {
        owner: coverBuyer1.address,
        productId,
        payoutAsset,
        amount,
        period: increasedPeriod,
        maxPremiumInAsset: expectedEditPremium,
        paymentAsset: payoutAsset,
        payWitNXM: false,
        commissionRatio: parseEther('0'),
        commissionDestination: ZERO_ADDRESS,
      },
      [{ poolId: '0', coverAmountInAsset: amount.toString() }],
      {
        value: extraPremium,
      },
    );

    const storedCover = await cover.covers(expectedCoverId);

    await assert.equal(storedCover.productId, productId);
    await assert.equal(storedCover.payoutAsset, payoutAsset);
    await assert.equal(storedCover.period, increasedPeriod);
    await assert.equal(storedCover.amount.toString(), amount.toString());
    await assert.equal(storedCover.priceRatio.toString(), targetPriceRatio.toString());
  });

  it('should revert when cover is expired', async function () {
    const { cover } = this;

    const {
      members: [member1],
      members: [coverBuyer1],
    } = this.accounts;

    const {
      productId,
      payoutAsset,
      period,
      amount,
      targetPriceRatio,
      priceDenominator,
    } = coverBuyFixture;

    await buyCover.call(this, coverBuyFixture);

    // make cover expire
    await time.increase(period + 3600);

    const expectedCoverId = '0';
    const increasedAmount = amount.mul(2);
    const expectedPremium = amount.mul(targetPriceRatio).div(priceDenominator);
    const expectedEditPremium = expectedPremium.mul(2);
    const extraPremium = expectedEditPremium.sub(expectedPremium);

    await expectRevert(cover.connect(member1).editCover(
      expectedCoverId,
      {
        owner: coverBuyer1.address,
        productId,
        payoutAsset,
        amount: increasedAmount,
        period,
        maxPremiumInAsset: expectedEditPremium,
        paymentAsset: payoutAsset,
        payWitNXM: false,
        commissionRatio: parseEther('0'),
        commissionDestination: ZERO_ADDRESS,
      },
      [{ poolId: '0', coverAmountInAsset: increasedAmount.toString() }],
      {
        value: extraPremium,
      },
    ), 'Cover: cover expired');
  });

  it('should revert when period is too long', async function () {
    const { cover } = this;

    const {
      members: [member1],
      members: [coverBuyer1],
    } = this.accounts;

    const {
      productId,
      payoutAsset,
      amount,
      targetPriceRatio,
      priceDenominator,
    } = coverBuyFixture;

    await buyCover.call(this, coverBuyFixture);

    const expectedCoverId = '0';
    const increasedAmount = amount.mul(2);
    const expectedPremium = amount.mul(targetPriceRatio).div(priceDenominator);
    const expectedEditPremium = expectedPremium.mul(2);
    const extraPremium = expectedEditPremium.sub(expectedPremium);

    const periodTooLong = 366 * 24 * 3600; // 366 days

    await expectRevert(cover.connect(member1).editCover(
      expectedCoverId,
      {
        owner: coverBuyer1.address,
        productId,
        payoutAsset,
        amount: increasedAmount,
        period: periodTooLong,
        maxPremiumInAsset: expectedEditPremium,
        paymentAsset: payoutAsset,
        payWitNXM: false,
        commissionRatio: parseEther('0'),
        commissionDestination: ZERO_ADDRESS,
      },
      [{ poolId: '0', coverAmountInAsset: increasedAmount.toString() }],
      {
        value: extraPremium,
      },
    ), 'Cover: Cover period is too long');
  });

  it('should revert when commission rate too high', async function () {
    const { cover } = this;

    const {
      members: [member1],
      members: [coverBuyer1],
    } = this.accounts;

    const {
      productId,
      payoutAsset,
      amount,
      targetPriceRatio,
      priceDenominator,
    } = coverBuyFixture;

    await buyCover.call(this, coverBuyFixture);

    const expectedCoverId = '0';
    const increasedAmount = amount.mul(2);
    const expectedPremium = amount.mul(targetPriceRatio).div(priceDenominator);
    const expectedEditPremium = expectedPremium.mul(2);
    const extraPremium = expectedEditPremium.sub(expectedPremium);

    const periodTooLong = 366 * 24 * 3600; // 366 days

    await expectRevert(cover.connect(member1).editCover(
      expectedCoverId,
      {
        owner: coverBuyer1.address,
        productId,
        payoutAsset,
        amount: increasedAmount,
        period: periodTooLong,
        maxPremiumInAsset: expectedEditPremium,
        paymentAsset: payoutAsset,
        payWitNXM: false,
        commissionRatio: '2600', // too high
        commissionDestination: ZERO_ADDRESS,
      },
      [{ poolId: '0', coverAmountInAsset: increasedAmount.toString() }],
      {
        value: extraPremium,
      },
    ), 'Cover: Cover period is too long');
  });
});<|MERGE_RESOLUTION|>--- conflicted
+++ resolved
@@ -6,9 +6,8 @@
 
 const CoverMockStakingPool = artifacts.require('CoverMockStakingPool');
 
-describe.only('editCover', function () {
-
-<<<<<<< HEAD
+describe('editCover', function () {
+
   const coverBuyFixture = {
     productId: 0,
     payoutAsset: 0, // ETH
@@ -36,9 +35,6 @@
       capacityFactor,
     },
   ) {
-=======
-  it('should edit purchased cover', async function () {
->>>>>>> f100dbd7
     const { cover } = this;
 
     const {
